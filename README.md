# Pipelines as Code

[![Container Repository on Quay](https://quay.io/repository/openshift-pipeline/pipelines-as-code/status "Container Repository on Quay")](https://quay.io/repository/openshift-pipeline/pipelines-as-code) [![codecov](https://codecov.io/gh/openshift-pipelines/pipelines-as-code/branch/main/graph/badge.svg)](https://codecov.io/gh/openshift-pipelines/pipelines-as-code) [![Go Report Card](https://goreportcard.com/badge/google/ko)](https://goreportcard.com/report/openshift-pipelines/pipelines-as-code)

Pipelines as Code -- An opinionated CI based on OpenShift Pipelines / Tekton.

## Introduction

Pipelines as Code let you use the [Pipelines as Code flow]([https://www.thoughtworks.com/radar/techniques/pipelines-as-code](https://www.thoughtworks.com/radar/techniques/pipelines-as-code)) directly with OpenShift
Pipelines.

The goal of Pipelines as Code is to let you define your
[Tekton](https://tekton.cd) templates inside your source code repository and
have the pipeline run and report the status of the execution when triggered by a
Pull Request or a Push.

See a walkthought video about it here :

[![Pipelines as Code Walkthought](https://img.youtube.com/vi/Uh1YhOGPOes/0.jpg)](https://www.youtube.com/watch?v=Uh1YhOGPOes)


Pipeline as Code features:

- Pull-request status support: When iterating over a Pull Request, status and control is
  done on the platform.

- GitHub Checks API support to set the status of a PipelineRun including rechecks

- GitHub Pull Request and Commit event support

- Pull-request actions in comments such as `/retest`

- Git events filtering and support for separate pipelines for each event

- Automatic Task resolution in Pipelines (local Tasks, Tekton Hub and remote URLs)

- Efficient use of GitHub blobs and objects API for retrieving configurations

- `tkn-pac` plugin for Tekton CLI for managing pipelines-as-code repositories and bootstrapping
  

## Installation Guide

Please follow [this document](INSTALL.md) for installing Pipeline as Code on OpenShift.

## Getting Started

The flow for using pipeline as code generally begins with admin installing the Pipelines-as-Code infrastructure, creating a GitHub App and sharing the GitHub App url across the organization for app teams to enable the app on their GitHub repositories.

<<<<<<< HEAD
In order to enable the GitHub App provided by admin on your Git repository. Otherwise you can go to the *Settings > Applications* and then click on *Configure* button near the GitHub App you had created. In the **Repository access** section, select the repositories that you want to enable and have access to pipelines-as-code.
=======
In order to enable the GitHub App provided by admin on your Git repository as documented [here](https://docs.github.com/en/developers/apps/managing-github-apps/installing-github-apps). Otherwise you can go to the *Settings > Applications* and then click on *Configure* button near the GitHub App you had created. In the **Repository access** section, select the repositories that you want to enable and have access to pipeline-as-code.
>>>>>>> 74da18e1

Once you have enabled your GitHub App for your GitHub repository, you can use the `pac` Tekton CLI plugin to bootstrap pipeline as code:

```
$ git clone https://github.com/siamaksade/pipeline-as-code-demo
$ cd pipeline-as-code-demo
$ tkn pac repository create

? Enter the namespace where the pipeline should run (default: pipelines-as-code):  demo
? Enter the Git repository url containing the pipelines (default: https://github.com/siamaksade/pipeline-as-code-demo):
? Enter the target GIT branch (default: main):
? Enter the Git event type for triggering the pipeline:  pull_request
? Set a name for this resource (default: pipeline-as-code-demo-pull-request):
! Namespace demo is not created yet
? Would you like me to create the namespace demo? Yes
✓ Repository pipeline-as-code-demo-pull-request has been created in demo namespace
? Would you like me to create a basic PipelineRun file into the file .tekton/pull_request.yaml ? True
✓ A basic template has been created in /Users/ssadeghi/Projects/pipelines/pac-demo/.tekton/pull_request.yaml, feel free to customize it.
ℹ You can test your pipeline manually with :

tkn pac resolve --generateName \
     --params revision=main --params repo_url="https://github.com/siamaksade/pipeline-as-code-demo" \
      -f /Users/ssadeghi/Projects/pipelines/pac-demo/.tekton/pull_request.yaml | k create -f-

ℹ Don't forget to install the GitHub application into your repo https://github.com/siamaksade/pipeline-as-code-demo
✓ and we are done! enjoy :)))

```

The above command would create a `Repository` CRD in your `demo` namespace which is used to determine where the PipelineRuns for your GitHub repository should run. It also generates an example pipeline in the `.tekton` folder. Commit and push the pipeline to your repo to start using pipeline as code. 

## Usage Guide

### Pipeline As Code Configurations

There is a few things you can configure via the configmap `pipelines-as-code` in
the `pipelines-as-code` namespace.

* `application-name`

  The name of the application showing for example in the GitHub Checks labels. Default to `"Pipelines as Code"`

* `max-keep-days`

  The number of the day to keep the PipelineRuns runs in the `pipelines-as-code` namespace. We install by default a cronjob that cleans up the PipelineRuns generated on events in pipelines-as-code namespace. Note that these PipelineRuns are internal to Pipelines-as-code are separate from the PipelineRuns that exist in the user's GitHub repository. The cronjob runs every hour and by default cleanups PipelineRuns over a day. This configmap setting doesn't affect the cleanups of the user's PipelineRuns which are controlled by the [annotations on the PipelineRun definition in the user's GitHub repository](#pipelineruns-cleanups). 

### Namespace Configuration

User create a CustomResource definition inside the namespace `my-pipeline-ci`

```yaml
cat <<EOF|kubectl create -n my-pipeline-ci -f-
apiVersion: "pipelinesascode.tekton.dev/v1alpha1"
kind: Repository
metadata:
  name: scratch-my-back
spec:
  url: "https://github.com/linda/project"
  branch: "main"
  namespace: "my-pipeline-ci"
EOF
```

This will match all Pull Request coming to `github.com/linda/project` on branch
main into the namespace `my-pipeline-ci`

For security reasons, the Repository CR needs to be created
in the namespace where Tekton Pipelines associated with the source code repository would be executed.

There is another optional layer of security where PipelineRun can have an
annotation to explicitely target a specific namespace. It would stilll need to
have a Repository CRD created in that namespace to be able to be matched.

With this annotation there is no way a bad actor on a cluster can hijack the
pipelineRun execution to a namespace they don't have access to. To use that
feature you need to add this annotation :

```yaml
pipelinesascode.tekton.dev/target-namespace: "mynamespace"
```

and Pipelines as Code will only match the repository in the mynamespace Namespace
instead of trying to match it from all available repository on cluster.

### Authoring PipelineRun in `.tekton/` directory

- Pipelines as Code will always try to be as close to the tekton template as possible.
  Usually you would write your template and save them with a ".yaml" extension  and
  Pipelines as Code will run them.

- Inside your pipeline you would need to be able to consume the commit as received from the
  webhook by checking it out the repository from that ref. You would usually use
  the [git-clone](https://github.com/tektoncd/catalog/blob/main/task/git-clone/)
  task from catalog for the same. To be able to specify those parameters, Pipelines
  as Code allows you to have those two variables filled between double brackets,
  i.e: `{{ var }}`:

  - `{{repo_url}}`: The repository URL of this commit
  - `{{revision}}`: The revision of the commit.

- You need at least one `PipelineRun` with a `PipelineSpec` or a separated
  `Pipeline` object. You can have embedded `TaskSpec` inside
  `Pipeline` or you can have them defined separately as `Task`.

#### Examples

`Pipelines as code` test itself, you can see the examples in its [.tekton](.tekton/) repository.

#### Event matching to a Pipeline

Each `PipelineRun` can match different vcs events via some special annotations
on the `PipelineRun`. For example when you have these metadatas in your `PipelineRun`:

```yaml
 metadata:
    name: pipeline-pr-main
 annotations:
    pipelinesascode.tekton.dev/on-target-branch: "[main]"
    pipelinesascode.tekton.dev/on-event: "[pull_request]"
```

`Pipelines as Code` will match the piplinerun `pipeline-pr-main` if the VCS
events target the branch `main` and it's coming from a `[pull_request]`

Multiple target branch can be specified separated by comma, i.e:

`[main, release-nightly]`

You can match on `pull_request` events as above and you can as well match
pipelineRuns on `push` events to a repository

For example this will match the pipeline when there is a push to a commit in
the `main` branch :

```yaml
 metadata:
  name: pipeline-push-on-main
  annotations:
    pipelinesascode.tekton.dev/on-target-branch: "[refs/heads/main]"
    pipelinesascode.tekton.dev/on-event: "[push]"
```

You can specify the full refs like `refs/heads/main` or the shortref like
`main`. You can as well specify globs, for example `refs/heads/*` will match any
target branch or `refs/tags/1.*` will match all the tags starting from `1.`.

A full example for a push of a tag :

```yaml
 metadata:
 name: pipeline-push-on-1.0-tags
 annotations:
    pipelinesascode.tekton.dev/on-target-branch: "[refs/tags/1.0]"
    pipelinesascode.tekton.dev/on-event: "[push]"
```

This will match the pipeline `pipeline-push-on-1.0-tags` when you push the 1.0 tags
into your repository.

Matching annotations are currently mandated or `Pipelines as Code` will not
match your `PiplineRun`.

If there is multiple pipeline matching an event, it will match the first one.
We are currently not supporting multiple PipelineRuns on a single event but
this may be something we can consider to implement in the future.

#### PipelineRuns Cleanups

There can be a lot of PipelineRuns into an user namespace and Pipelines as Code
has the ability to only keep a number of PipelineRuns that matches an event.

For example if the PipelineRun has this annotation :

```yaml
pipelinesascode.tekton.dev/max-keep-runs: "maxNumber"
```

Pipelines as Code sees this and will start cleaning up right after it finishes a
successful execution keeping only the maxNumber of PipelineRuns.

It will skip the `Running` PipelineRuns but will not skip the PipelineRuns with
`Unknown` status.

#### Pipelines as Code resolver

If `Pipelines as Code` sees a PipelineRun with a reference to a `Task` or a
`Pipeline`, it will tries to *resolves* it as a single PipelineRun with an embedded `PipelineSpec` to a `PipelineRun`.

It will as well transform the Pipeline Name  to a `generateName`
based on the Pipeline name as well.

This allows you to have multiple runs in the same namespace from the same
PipelineRun with no risk of conflicts.

Everything that runs your pipelinerun and its references need to be inside the
`.tekton/` directory or referenced via a remote task (see below on how the remote
tasks are referenced).

If pipelines as code cannot resolve the referenced tasks in the `Pipeline` or `PipelineSpec` it will fails before applying the pipelinerun onto the cluster.

If you need to test your `PipelineRun` locally before sending it in a PR, you can use
the `resolve` command from the `tkn-pac` CLI See the `--help` of the command to learn about
how to use it.

#### Remote Task support

`Pipelines as Code` support fetching remote tasks from remote location via
annotations on PipelineRun.

If the resolver sees a PipelineRun referencing a remote task via its name in a
Pipeline or a PipelineSpec it will automatically inlines it.

An annotation to a remote task looks like this :

  ```yaml
  pipelinesascode.tekton.dev/task: "[git-clone]"
  ```

this installs the [git-clone](https://github.com/tektoncd/catalog/tree/main/task/git-clone) task from the [tekton hub](https://hub.tekton.dev) repository via its API.

You can have multiple tasks in there if you separate  them by a comma `,`:

```yaml
pipelinesascode.tekton.dev/task: "[git-clone, golang-test, tkn]"
```

You can have multiple lines if you add a `-NUMBER` suffix to the annotation, for example :

```yaml
  pipelinesascode.tekton.dev/task: "[git-clone]"
  pipelinesascode.tekton.dev/task-1: "[golang-test]"
  pipelinesascode.tekton.dev/task-2: "[tkn]"
```

By default `Pipelines as Code` will interpret the string as the `latest` task to grab from [tekton hub](https://hub.tekton.dev).

If you want to have a specific version of the task, you can add a colon `:` to the string and a version number, like in this example :

```yaml
  pipelinesascode.tekton.dev/task: "[git-clone:0.1]" # will install git-clone 0.1 from tekton.hub
  ```

If you have a string starting with http:// or https://, `Pipelines as Code`
will fetch the task directly from that remote url :

```yaml
  pipelinesascode.tekton.dev/task: "[https://raw.githubusercontent.com/tektoncd/catalog/main/task/git-clone/0.3/git-clone.yaml]"
```

Additionally you can as well a reference to a task from a yaml file inside your repo if you specify the relative path to it, for example :

  ```yaml
  pipelinesascode.tekton.dev/task: "[.tekton/tasks/git-clone.yaml]"
  ```

will grab the `.tekton/tasks/git-clone.yaml` from the current repository on the `SHA` where the event come from (i.e: the current pull request or the current branch push).

If there is any error fetching those resources, `Pipelines as Code` will error out and not process the pipeline.

If the object fetched cannot be parsed as a Tekton `Task` it will error out.

### Running the Pipeline

- A user create a Pull Request.

- If the user sending the Pull Request is not the owner of the repository or not a public member of the organization where the repository belong to, `Pipelines as Code` will not run.

- If the user sending the Pull Request is inside an OWNER file located in the repository root in the main branch (the main branch as defined in the Github configuration for the repo) in the `approvers` or `reviewers` section like this :

```yaml
approvers:
  - approved
```

then the user `approved` will be allowed.

If the sender of a PR is not allowed to run CI but one of allowed user issue a `/ok-to-test` in any line of a comment the PR will be allowed to run CI.

If the user is allowed, `Pipelines as Code` will start creating the `PipelineRun` in the target user namespace.

The user can follow the execution of your pipeline with the
[tkn](https://github.com/tektoncd/cli) cli :

```bash
tkn pr logs -n my-pipeline-ci -Lf
```

Or via your kubernetes UI like the OpenShift console inside your namespace to follow the pipelinerun execution.

### Status

#### GitHub

When the pipeline finishes the status will be added in the Github Check tabs
with a short recap of how long each task of your pipeline took and the output of
`tkn pr describe`.

If there was a failure you can click on the "Re-Run" button on the left to rerun
the Pipeline or you can issue a issue comment with a line starting and finishing
with the string `/retest` to ask Pipelines as Code to retest the current PR.

Example :

```text
Thanks for contributing! This is a much needed bugfix! ❤️
The failure is not with your PR but seems to be an infra issue.

/retest
```

#### CRD

Status of  your pipeline execution is stored inside the Repo CustomResource :

```bash
% kubectl get repo -n pipelines-as-code-ci
NAME                  URL                                                        NAMESPACE             SUCCEEDED   REASON      STARTTIME   COMPLETIONTIME
pipelines-as-code-ci   https://github.com/openshift-pipelines/pipelines-as-code   pipelines-as-code-ci   True        Succeeded   59m         56m
```

The last 5 status are stored inside the CustomResource and can be accessed
directly like this :

```json
% kubectl get repo -n pipelines-as-code-ci -o json|jq .items[].pipelinerun_status
[
  {
    "completionTime": "2021-05-05T11:00:05Z",
    "conditions": [
      {
        "lastTransitionTime": "2021-05-05T11:00:05Z",
        "message": "Tasks Completed: 3 (Failed: 0, Cancelled 0), Skipped: 0",
        "reason": "Succeeded",
        "status": "True",
        "type": "Succeeded"
      }
    ],
    "pipelineRunName": "pipelines-as-code-test-run-7tr84",
    "startTime": "2021-05-05T10:53:43Z"
  },
  {
    "completionTime": "2021-05-05T11:20:18Z",
    "conditions": [
      {
        "lastTransitionTime": "2021-05-05T11:20:18Z",
        "message": "Tasks Completed: 3 (Failed: 0, Cancelled 0), Skipped: 0",
        "reason": "Succeeded",
        "status": "True",
        "type": "Succeeded"
      }
    ],
    "pipelineRunName": "pipelines-as-code-test-run-2fhhg",
    "startTime": "2021-05-05T11:11:20Z"
  },
  [...]
```

### Notifications

Notifications is not handled by Pipelines as Code, the only place
where we notify a status in a interface is when we do a Pull Request on for example the
Github checks interface to show the results of the pull request.

If you need some other type of notification you can use the [finally feature of tekton pipeline](https://github.com/tektoncd/pipeline/blob/main/docs/pipelines.md#adding-finally-to-the-pipeline).

Here is an example task to send a slack message on failures (or
success if you like) :

<https://github.com/chmouel/tekton-slack-task-status>

The push pipeline of Pipelines as Code use this task, you can see the example here :

[.tekton/push.yaml](https://github.com/openshift-pipelines/pipelines-as-code/blob/7b41cc3f769af40a84b7ead41c6f037637e95070/.tekton/push.yaml#L116)

## CLI

`Pipelines as Code` provide a CLI which is design to work as tkn plugin. 

### Binary releases

You can grab the latest binary directly from the
[releases](https://github.com/openshift-pipelines/pipelines-as-code/releases)
page.

### Dev release

If you want to install from the git repository you can just do :

```shell
go install github.com/openshift-pipelines/pipelines-as-code/cmd/tkn-pac
```

### Brew release

On LinuxBrew or OSX brew you can simply add the tap :

```shell
brew install openshift-pipelines/pipelines-as-code/tektoncd-pac
```

### CLI commands

```shell
tkn pac help
```

You can easily create a new repo CR with the command :

```shell
tkn pac repo create
```

It will detect your current GIT repo URL and branch your current namespace and
ask you for a target, it will ask you if you want to create sample pipelinerun
for you to customize it.

for example to list all repo status in your system (if you have the right for it) :

```shell
tkn pac repo ls --all-namespaces
```

and to dig into a specific repository status:

```shell
tkn pac repo desc repository-name -n namespace
```

`tkn-pac` is as well available inside the container image :

or from the container image user docker/podman:

```shell
docker run -e KUBECONFIG=/tmp/kube/config -v ${HOME}/.kube:/tmp/kube \
     -it quay.io/openshift-pipeline/pipelines-as-code tkn-pac help
```

## Blog Posts

* [How to make a release pipeline with Pipelines as Code](https://blog.chmouel.com/2021/07/01/how-to-make-a-release-pipeline-with-pipelines-as-code)<|MERGE_RESOLUTION|>--- conflicted
+++ resolved
@@ -47,11 +47,7 @@
 
 The flow for using pipeline as code generally begins with admin installing the Pipelines-as-Code infrastructure, creating a GitHub App and sharing the GitHub App url across the organization for app teams to enable the app on their GitHub repositories.
 
-<<<<<<< HEAD
-In order to enable the GitHub App provided by admin on your Git repository. Otherwise you can go to the *Settings > Applications* and then click on *Configure* button near the GitHub App you had created. In the **Repository access** section, select the repositories that you want to enable and have access to pipelines-as-code.
-=======
-In order to enable the GitHub App provided by admin on your Git repository as documented [here](https://docs.github.com/en/developers/apps/managing-github-apps/installing-github-apps). Otherwise you can go to the *Settings > Applications* and then click on *Configure* button near the GitHub App you had created. In the **Repository access** section, select the repositories that you want to enable and have access to pipeline-as-code.
->>>>>>> 74da18e1
+In order to enable the GitHub App provided by admin on your Git repository as documented [here](https://docs.github.com/en/developers/apps/managing-github-apps/installing-github-apps). Otherwise you can go to the *Settings > Applications* and then click on *Configure* button near the GitHub App you had created. In the **Repository access** section, select the repositories that you want to enable and have access to Pipelines-as-code.
 
 Once you have enabled your GitHub App for your GitHub repository, you can use the `pac` Tekton CLI plugin to bootstrap pipeline as code:
 
